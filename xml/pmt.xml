--- conflicted
+++ resolved
@@ -1,9 +1,5 @@
 <pmt>
-<<<<<<< HEAD
-	<lastupdated>2022-09-09</lastupdated>
-=======
 	<lastupdated>2023-12-21</lastupdated>
->>>>>>> cdb52a81
 	<mappings>
 		<mapping guid="0x87b6fef1" size="13456">
 			<lastupdated>2022-09-08</lastupdated>
@@ -29,8 +25,6 @@
 				<aggregatorinterface>spr_aggregator_interface.xml</aggregatorinterface>
 			</xmlset>
 		</mapping>
-<<<<<<< HEAD
-=======
 		<mapping guid="0x89d9ff48" size="6392">
 			<lastupdated>2023-06-14</lastupdated>
 			<status>production</status>
@@ -43,7 +37,6 @@
 				<aggregatorinterface>spr_aggregator_interface.xml</aggregatorinterface>
 			</xmlset>
 		</mapping>
->>>>>>> cdb52a81
 		<mapping guid="0x9956f43f" size="2216">
 			<lastupdated>2022-09-09</lastupdated>
 			<status>production</status>
@@ -56,8 +49,6 @@
 				<aggregatorinterface>spr_aggregator_interface.xml</aggregatorinterface>
 			</xmlset>
 		</mapping>
-<<<<<<< HEAD
-=======
 		<mapping guid="0x6e94ffb0" size="13968">
 			<lastupdated>2023-07-14</lastupdated>
 			<status>alpha</status>
@@ -190,6 +181,5 @@
 				<aggregatorinterface>spr_aggregator_interface.xml</aggregatorinterface>
 			</xmlset>
 		</mapping>
->>>>>>> cdb52a81
 	</mappings>
 </pmt>